![Ubuntu 18 + ROS Melodic](https://github.com/ethz-asl/panoptic_mapping/actions/workflows/build_test_18.yml/badge.svg) ![Ubuntu 20 + ROS Noetic](https://github.com/ethz-asl/panoptic_mapping/actions/workflows/build_test_20.yml/badge.svg) ![Docker](https://github.com/ethz-asl/panoptic_mapping/actions/workflows/docker-publish.yml/badge.svg)

# Panoptic Mapping
This package contains **panoptic_mapping**, a general framework for semantic volumetric mapping. We provide, among other, a submap-based approach that leverages panoptic scene understanding towards adaptive spatio-temporally consistent volumetric mapping, as well as regular, monolithic semantic mapping.

![combined](https://user-images.githubusercontent.com/36043993/135645102-e5798e36-e2b0-4611-9260-ec9d54d38e47.png)

Multi-resolution 3D Reconstruction, active and inactive panoptic submaps for temporal consistency, online change detection, and more.

# Table of Contents
**Credits**
* [Paper](#Paper)
* [Video](#Video)

**Setup**
* [Installation](#Installation)
* [Datasets](#Datasets)

**Examples**
- [Running the Panoptic Mapper](#running-the-panoptic-mapper)
- [Monolithic Semantic Mapping](#monolithic-semantic-mapping)
- [Running the RIO Dataset](#running-the-rio-dataset)

**Other**
* [Contributing](#Contributing)

# Paper
If you find this package useful for your research, please consider citing our paper:

* Lukas Schmid, Jeffrey Delmerico, Johannes Schönberger, Juan Nieto, Marc Pollefeys, Roland Siegwart, and Cesar Cadena. "**Panoptic Multi-TSDFs: a Flexible Representation for Online Multi-resolution Volumetric Mapping and Long-term Dynamic Scene Consistency**" in *IEEE International Conference on Robotics and Automation (ICRA)*, pp. 8018-8024, 2022.
  \[ [IEEE](https://ieeexplore.ieee.org/document/9811877) | [ArXiv](https://arxiv.org/abs/2109.10165) | [Video](https://www.youtube.com/watch?v=A7o2Vy7_TV4) \]
  ```bibtex
  @inproceedings{schmid2022panoptic,
    title={Panoptic Multi-TSDFs: a Flexible Representation for Online Multi-resolution Volumetric Mapping and Long-term Dynamic Scene Consistency},
    author={Schmid, Lukas and Delmerico, Jeffrey and Sch{\"o}nberger, Johannes and Nieto, Juan and Pollefeys, Marc and Siegwart, Roland and Cadena, Cesar},
    booktitle={2022 IEEE International Conference on Robotics and Automation (ICRA)},
    year={2022},
    volume={},
    number={},
    pages={8018-8024},
    doi={10.1109/ICRA46639.2022.9811877}}
  }
  ```

# Video
For a short overview explaining the approach check out our video on youtube:

[<img src="https://user-images.githubusercontent.com/36043993/155131772-60757e47-c458-4f5b-9c6b-a6e6cbca8976.jpg" alt="youtube video">](https://www.youtube.com/watch?v=A7o2Vy7_TV4)

# Installation
Installation instructions for Linux. The repository was developed and tested on Ubuntu 18.04 with ROS melodic and Ubuntu 20.04 with ROS noetic.

<details>
  <summary>Ubuntu 18.04 + ROS Melodic.</summary>
<p>

<<<<<<< HEAD

**Docker**
To run the panoptic mapper without installation, just use the docker image:
```bash
docker pull ghcr.io/ethz-asl/panoptic_mapping:main
docker run -it ghcr.io/ethz-asl/panoptic_mapping:main bash
```

For development with vscode, you can just clone this repository and follow the prompts to open it in a [devcontainer](https://code.visualstudio.com/docs/devcontainers/containers).


=======
>>>>>>> 74003906
**Prerequisites**

1. If not already done so, install [ROS](http://wiki.ros.org/ROS/Installation) (Desktop-Full is recommended).

2. If not already done so, create a catkin workspace with [catkin tools](https://catkin-tools.readthedocs.io/en/latest/):

  ```shell script
  sudo apt-get install python-catkin-tools
  mkdir -p ~/catkin_ws/src
  cd ~/catkin_ws
  catkin init
  catkin config --extend /opt/ros/melodic
  catkin config --cmake-args -DCMAKE_BUILD_TYPE=RelWithDebInfo
  catkin config --merge-devel
  ```

**Installation**

1. Install system dependencies:

  ```shell script
  sudo apt-get install python-wstool python-catkin-tools autoconf libtool git
  ```

2. Move to your catkin workspace:

  ```shell script
  cd ~/catkin_ws/src
  ```

3. Download repo using [SSH](https://docs.github.com/en/github/authenticating-to-github/connecting-to-github-with-ssh) or HTTPS:

  ```shell script
  git clone git@github.com:ethz-asl/panoptic_mapping.git  # SSH
  git clone https://github.com/ethz-asl/panoptic_mapping.git  # HTTPS
  ```

4. Download and install package dependencies using ros install:

  * If you created a new workspace.

  ```shell script
  wstool init . ./panoptic_mapping/panoptic_mapping_ssh.rosinstall    # SSH
  wstool init . ./panoptic_mapping/panoptic_mapping_https.rosinstall  # HTTPS
  wstool update
  ```

  * If you use an existing workspace. Notice that some dependencies require specific branches that will be checked out.

  ```shell script
  wstool merge -t . ./panoptic_mapping/panoptic_mapping.rosinstall
  wstool update
  ```

5. Compile and source:

  ```shell script
  catkin build panoptic_mapping_utils
  source ../devel/setup.bash
  ```
</p>
</details>

<details>
<summary>Ubuntu 20.04 + ROS Noetic.</summary>
<p>

**Prerequisites**

1. If not already done so, install [ROS](http://wiki.ros.org/ROS/Installation) (Desktop-Full is recommended).

2. If not already done so, create a catkin workspace with [catkin tools](https://catkin-tools.readthedocs.io/en/latest/):

  ```shell script
  sudo apt-get install python3-catkin-tools
  mkdir -p ~/catkin_ws/src
  cd ~/catkin_ws
  catkin init
  catkin config --extend /opt/ros/noetic
  catkin config --cmake-args -DCMAKE_BUILD_TYPE=RelWithDebInfo
  catkin config --merge-devel
  ```

**Installation**

1. Install system dependencies:

  ```shell script
  sudo apt-get install python3-pip python3-wstool python3-catkin-tools autoconf libtool git
  pip3 install osrf-pycommon
  ```

2. Move to your catkin workspace:

  ```shell script
  cd ~/catkin_ws/src
  ```

3. Download repo using [SSH](https://docs.github.com/en/github/authenticating-to-github/connecting-to-github-with-ssh) or HTTPS:

  ```shell script
  git clone git@github.com:ethz-asl/panoptic_mapping.git  # SSH
  git clone https://github.com/ethz-asl/panoptic_mapping.git  # HTTPS
  ```

4. Download and install package dependencies using ros install:

  * If you created a new workspace.

  ```shell script
  wstool init . ./panoptic_mapping/panoptic_mapping_ssh.rosinstall    # SSH
  wstool init . ./panoptic_mapping/panoptic_mapping_https.rosinstall  # HTTPS
  wstool update
  ```

  * If you use an existing workspace. Notice that some dependencies require specific branches that will be checked out.

  ```shell script
  wstool merge -t . ./panoptic_mapping/panoptic_mapping.rosinstall
  wstool update
  ```

5. Compile and source:

  ```shell script
  catkin build panoptic_mapping_utils
  source ../devel/setup.bash
  ```
</p>
</details>


# Datasets
The datasets described in the paper and used for the demo can be downloaded from the [ASL Datasets](https://projects.asl.ethz.ch/datasets/doku.php?id=panoptic_mapping).

A utility script is provided to directly download the flat data:
```
roscd panoptic_mapping_utils
export FLAT_DATA_DIR="/home/$USER/Documents"  # Or whichever path you prefer.
chmod +x panoptic_mapping_utils/scripts/download_flat_dataset.sh
./panoptic_mapping_utils/scripts/download_flat_dataset.sh
```

To run the RIO demos, the [original dataset](https://waldjohannau.github.io/RIO/) needs to be downloaded and augmented with [our supplementary data](https://projects.asl.ethz.ch/datasets/doku.php?id=panoptic_mapping). Instructions on which scenes to download and how to combine them are found on our dataset page.

# Examples
## Running the Panoptic Mapper
This example explains how to run the Panoptic Multi-TSDF mapper on the flat dataset.

1. First, download the flat dataset:
    ```
    export FLAT_DATA_DIR="/home/$USER/Documents"  # Or whichever path you prefer.
    chmod +x panoptic_mapping_utils/scripts/download_flat_dataset.sh
    ./panoptic_mapping_utils/scripts/download_flat_dataset.sh
    ```
2. Replace the data `base_path` in `launch/run.launch (L10)` and `file_name` in `config/mapper/flat_groundtruth.yaml (L15)` to the downloaded path.
3. Run the mapper:
    ```
    roslaunch panoptic_mapping_ros run.launch
    ```
4. You should now see the map being incrementally built:

    <img src="https://user-images.githubusercontent.com/36043993/135860249-6334cc41-5758-457b-8f65-b017e2905804.png" width="400">

5. After the map finished building, you can save the map:
    ```
    rosservice call /panoptic_mapper/save_map "file_path: '/path/to/run1.panmap'"
    ```
6. Terminate the mapper pressing Ctrl+C. You can continue the experiment on `run2` of the flat dataset by changing the `base_path`-ending in `launch/run.launch (L10)` to `run2`, and `load_map` and `load_path` in `launch/run.launch (L26-27)` to `true` and `/path/to/run1.panmap`, respectively. Optionally, you can also change the `color_mode` in `config/mapper/flat_groundtruth.yaml (L118)` to `change` to better highlight the change detection at work.
     ```
    roslaunch panoptic_mapping_ros run.launch
    ```
7. You should now see the map being updated based on the first run:

    <img src="https://user-images.githubusercontent.com/36043993/135861611-4d576750-3104-4d73-87dc-60b7a4ad1df6.png" width="400">

## Monolithic Semantic Mapping
Panoptic Mapping supports also the monolithic use case. This example explains how to run the Panoptic Single-TSDF mapper on the flat dataset.

1. If not already done so, download the flat dataset:

   ```
   export FLAT_DATA_DIR="/home/$USER/Documents"  # Or whichever path you prefer.
   chmod +x panoptic_mapping_utils/scripts/download_flat_dataset.sh
   ./panoptic_mapping_utils/scripts/download_flat_dataset.sh
   ```

2. Replace the data `base_path` in `launch/run.launch (L10)` and `file_name` in `config/mapper/single_tsdf.yaml (L15)` to the downloaded path.

3. To use the single-TSDF mapper and real segmentation predictions, set `use_detectron` in `launch/run.launch (L6)` to true and `config` in `launch/run.launch (L22)` to 'single_tsdf'.

4. Run the mapper:

   ```
   roslaunch panoptic_mapping_ros run.launch
   ```

5. You should now see the map being incrementally built.

6. Varying visualization modes are supported, the `classes` (default) will color the mesh according to the predicted semantic class. Other modes, such as `classification` will show the confidence of the aggregated predictions.

![single_combined](https://user-images.githubusercontent.com/36043993/143055994-2703f57c-cf4a-4126-a43c-cb7f47b6da02.png)

Predicted classes (left) and corresponding fusion confidence (right, low to high in red to green).

## Running the RIO Dataset
This example explains how to run the Panoptic Multi-TSDF mapper on the RIO dataset.

1. First, download the [original dataset](https://waldjohannau.github.io/RIO/) and [our supplementary data](https://projects.asl.ethz.ch/datasets/doku.php?id=panoptic_mapping).

2. Set `use_rio` in `launch/run.launch (L5)` to true, replace the `data_path` in `(L16)` and `file_name` in `config/mapper/rio_groundtruth.yaml (L15)` to the downloaded path.

3. Run the mapper:
    ```
    roslaunch panoptic_mapping_ros run.launch
    ```
4. You should now see the map being incrementally built:

    <img src="https://user-images.githubusercontent.com/36043993/157041619-3f683ee7-2709-4bc5-84c2-8b1188ee52c5.png" width="800">

    (Left in reconstructed color, right colored by submap)


# Contributing
**panoptic_mapping** is an open-source project, any contributions are welcome!

For issues, bugs, or suggestions, please open a [GitHub Issue](https://github.com/ethz-asl/panoptic_mapping/issues).

To add to this repository:
* Please employ the [feature-branch workflow](https://www.atlassian.com/git/tutorials/comparing-workflows/feature-branch-workflow).
* Setup our auto-formatter for coherent style (we follow the [google style guide](https://google.github.io/styleguide/cppguide.html)):
    ```
    # Download the linter
    cd <linter_dest>
    git clone git@github.com:ethz-asl/linter.git -b feature/noetic
    cd linter
    echo ". $(realpath setup_linter.sh)" >> ~/.bashrc
    bash
    roscd panoptic_mapping/..
    init_linter_git_hooks
    # You're all set to go!
    ```
* Please open a [Pull Request](https://github.com/ethz-asl/panoptic_mapping/pulls) for your changes.
* Thank you for contributing!<|MERGE_RESOLUTION|>--- conflicted
+++ resolved
@@ -54,7 +54,6 @@
   <summary>Ubuntu 18.04 + ROS Melodic.</summary>
 <p>
 
-<<<<<<< HEAD
 
 **Docker**
 To run the panoptic mapper without installation, just use the docker image:
@@ -66,8 +65,6 @@
 For development with vscode, you can just clone this repository and follow the prompts to open it in a [devcontainer](https://code.visualstudio.com/docs/devcontainers/containers).
 
 
-=======
->>>>>>> 74003906
 **Prerequisites**
 
 1. If not already done so, install [ROS](http://wiki.ros.org/ROS/Installation) (Desktop-Full is recommended).
