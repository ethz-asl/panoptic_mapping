--- conflicted
+++ resolved
@@ -660,17 +660,14 @@
     return ColorMode::kChange;
   } else if (color_mode == "classification") {
     return ColorMode::kClassification;
-<<<<<<< HEAD
+  } else if (color_mode == "persistent") {
+    return ColorMode::kPersistent;
   } else if (color_mode == "uncertainty") {
     return ColorMode::kUncertainty;
   } else if (color_mode == "entropy") {
     return ColorMode::kEntropy;
   } else if (color_mode == "is_groundtruth") {
     return ColorMode::kIsGroundtruth;
-=======
-  } else if (color_mode == "persistent") {
-    return ColorMode::kPersistent;
->>>>>>> 12d27d62
   } else {
     LOG(WARNING) << "Unknown ColorMode '" << color_mode
                  << "', using 'color' instead.";
@@ -694,20 +691,18 @@
       return "change";
     case ColorMode::kClassification:
       return "classification";
-<<<<<<< HEAD
+    case ColorMode::kPersistent:
+      return "persistent";
     case ColorMode::kEntropy:
       return "entropy";
     case ColorMode::kUncertainty:
       return "uncertainty";
     case ColorMode::kIsGroundtruth:
       return "is_groundtruth";
-=======
-    case ColorMode::kPersistent:
-      return "persistent";
     default:
       return "unknown";
->>>>>>> 12d27d62
-  }
+  }
+  return "unknown";
 }
 
 SubmapVisualizer::VisualizationMode
