#include "panoptic_mapping_ros/visualization/single_tsdf_visualizer.h"

#include <limits>
#include <memory>
#include <utility>
#include <vector>

namespace panoptic_mapping {

config_utilities::Factory::RegistrationRos<
    SubmapVisualizer, SingleTsdfVisualizer, std::shared_ptr<Globals>>
    SingleTsdfVisualizer::registration_("single_tsdf");

void SingleTsdfVisualizer::Config::checkParams() const {
  checkParamConfig(submap_visualizer_config);
}

void SingleTsdfVisualizer::Config::setupParamsAndPrinting() {
  setupParam("verbosity", &verbosity);
  setupParam("submap_visualizer_config", &submap_visualizer_config);
  setupParam("entropy_factor", &entropy_factor);
}

SingleTsdfVisualizer::SingleTsdfVisualizer(const Config& config,
                                           std::shared_ptr<Globals> globals,
                                           bool print_config)
    : SubmapVisualizer(config.submap_visualizer_config, std::move(globals),
                       false),
      config_(config.checkValid()) {
  // Print config after setting up the modes.
  LOG_IF(INFO, config_.verbosity >= 1 && print_config) << "\n"
                                                       << config_.toString();
  // Check the visualization modes.
  setVisualizationMode(visualization_mode_);
  setColorMode(color_mode_);
}

void SingleTsdfVisualizer::reset() {
  // Erase all current tracking / cached data.
  info_ = SubmapVisInfo();
  info_.republish_everything = true;
  previous_submaps_ = nullptr;
}

void SingleTsdfVisualizer::clearMesh() {
  // Clear the current mesh from the rviz plugin.
  if (config_.submap_visualizer_config.visualize_mesh &&
      mesh_pub_.getNumSubscribers() > 0) {
    voxblox_msgs::MultiMesh msg;
    msg.header.stamp = ros::Time::now();
    msg.name_space = map_name_space_;
    mesh_pub_.publish(msg);
  }
}

std::vector<voxblox_msgs::MultiMesh> SingleTsdfVisualizer::generateMeshMsgs(
    SubmapCollection* submaps) {
  std::vector<voxblox_msgs::MultiMesh> result;
<<<<<<< HEAD
  if (!submaps->submapIdExists(submaps->getActiveFreeSpaceSubmapID())) {
    LOG(WARNING) << "No map which can be used to extract a mesh from.";
    return result;
  }
=======

  // If the freespace map ID is not yet setup (loaded map) assume it's the first
  // submap in the collection.
  if (submaps->getActiveFreeSpaceSubmapID() < 0) {
    submaps->setActiveFreeSpaceSubmapID(submaps->begin()->getID());
  }

>>>>>>> 12d27d62
  // Get the single map.
  Submap& submap =
      *submaps->getSubmapPtr(submaps->getActiveFreeSpaceSubmapID());

  // Setup message.
  voxblox_msgs::MultiMesh msg;
  msg.header.stamp = ros::Time::now();
  msg.header.frame_id = submap.getFrameName();
  msg.name_space = map_name_space_;

  // Update the mesh.
  submap.updateMesh(true, false);

  // Mark the whole mesh for re-publishing if requested.
  if (info_.republish_everything) {
    voxblox::BlockIndexList mesh_indices;
    submap.getMeshLayer().getAllAllocatedMeshes(&mesh_indices);
    for (const auto& block_index : mesh_indices) {
      submap.getMeshLayerPtr()->getMeshPtrByIndex(block_index)->updated = true;
    }
    info_.republish_everything = false;
  }

  // Set the voxblox internal color mode. Gray will be used for overwriting.
  voxblox::ColorMode color_mode_voxblox = voxblox::ColorMode::kGray;
  if (color_mode_ == ColorMode::kColor) {
    color_mode_voxblox = voxblox::ColorMode::kColor;
  } else if (color_mode_ == ColorMode::kNormals) {
    color_mode_voxblox = voxblox::ColorMode::kNormals;
  }

  voxblox::generateVoxbloxMeshMsg(submap.getMeshLayerPtr(), color_mode_voxblox,
                                  &msg.mesh);

  // Add removed blocks so they are cleared from the visualization as well.
  voxblox::BlockIndexList block_indices;
  submap.getTsdfLayer().getAllAllocatedBlocks(&block_indices);
  for (const auto& block_index : info_.previous_blocks) {
    if (std::find(block_indices.begin(), block_indices.end(), block_index) ==
        block_indices.end()) {
      voxblox_msgs::MeshBlock mesh_block;
      mesh_block.index[0] = block_index.x();
      mesh_block.index[1] = block_index.y();
      mesh_block.index[2] = block_index.z();
      msg.mesh.mesh_blocks.push_back(mesh_block);
    }
  }
  info_.previous_blocks = block_indices;

  if (msg.mesh.mesh_blocks.empty()) {
    // Nothing changed, don't send an empty msg which would reset the mesh.
    return result;
  }

  // Apply the submap color if necessary.
  if (color_mode_voxblox == voxblox::ColorMode::kGray) {
    if (!submap.hasClassLayer()) {
      LOG_IF(WARNING, config_.verbosity >= 2)
          << "Can not create color for mode '" << colorModeToString(color_mode_)
          << "' without existing class layer.";
    } else {
      for (auto& mesh_block : msg.mesh.mesh_blocks) {
        colorMeshBlock(submap, &mesh_block);
      }
    }
  }

  result.emplace_back(std::move(msg));
  return result;
}

inline Color mapProbabilityToGreenRedGradient(const float probability) {
  Color color;
  color.b = 0;
  if (probability > 0.5) {
    color.r = ((1.f - probability) * 2.f * 255.f);
    color.g = 255;
  } else {
    color.r = 255;
    color.g = (probability * 2.f * 255.f);
  }
  return color;
}

void SingleTsdfVisualizer::colorMeshBlock(const Submap& submap,
                                          voxblox_msgs::MeshBlock* mesh_block) {
  const voxblox::BlockIndex block_index(
      mesh_block->index[0], mesh_block->index[1], mesh_block->index[2]);
  if (!submap.getClassLayer().hasBlock(block_index)) {
    return;
  }

  // Setup.
  const ClassBlock& class_block =
      submap.getClassLayer().getBlockByIndex(block_index);
  const float point_conv_factor = 2.0f / std::numeric_limits<uint16_t>::max();
  const float block_edge_length = submap.getClassLayer().block_size();
  const size_t num_vertices = mesh_block->x.size();
  mesh_block->r.resize(num_vertices);
  mesh_block->g.resize(num_vertices);
  mesh_block->b.resize(num_vertices);

  // Coloring schemes.
  std::function<Color(const ClassVoxelType&)> get_color;
  if (color_mode_ == ColorMode::kClassification) {
    // Color the voxel by the certainty of classification from green 1.0 highest
    // to red 0.0.
    get_color = [](const ClassVoxelType& voxel) {
      const float probability = static_cast<float>(voxel.belongs_count) /
                                static_cast<float>(std::accumulate(
                                    voxel.counts.begin(), voxel.counts.end(),
                                    ClassVoxel::Counter(0)));
      return mapProbabilityToGreenRedGradient(probability);
    };
  } else if (color_mode_ == ColorMode::kUncertainty) {
    get_color = [](const ClassVoxelType& voxel) {
      float probability = panoptic_mapping::classVoxelUncertainty(voxel);
      // Well defined uncertanties should never be > 1
      if (probability > 1) probability = 1;
      return mapProbabilityToGreenRedGradient(probability);
    };
  } else if (color_mode_ == ColorMode::kIsGroundtruth) {
    get_color = [this](const ClassVoxelType& voxel) {
      // Coloring gt voxels green and not groundtruth voxels blue
      Color color;
      color.r = 0;
      if (voxel.is_gt) {
        color.b = 0;
        color.g = 255;
      } else {
        color.b = 255;
        color.g = 0;
      }
      return color;
    };
  } else if (color_mode_ == ColorMode::kEntropy) {
    get_color = [this](const ClassVoxelType& voxel) {
      const float uniform_prob = 1 / static_cast<float>(voxel.counts.size());
      const float uniform_entropy =
          -voxel.counts.size() * (uniform_prob * std::log(uniform_prob));
      float normalized_entropy = panoptic_mapping::classVoxelEntropy(voxel) /
                                 uniform_entropy * config_.entropy_factor; // Entropies are often very small. Use this to make small values visible
      if (normalized_entropy > 1) normalized_entropy = 1;  // Cap to one

      return mapProbabilityToGreenRedGradient(normalized_entropy);
    };
  } else {
    // This implies the visualization mode is instances or classes.
    get_color = [this](const ClassVoxelType& voxel) {
      return id_color_map_.colorLookup(voxel.current_index);
    };
  }

  for (int i = 0; i < num_vertices; ++i) {
    // Get the vertex position in map frame.
    const float mesh_x =
        (static_cast<float>(mesh_block->x[i]) * point_conv_factor +
         static_cast<float>(block_index[0])) *
        block_edge_length;
    const float mesh_y =
        (static_cast<float>(mesh_block->y[i]) * point_conv_factor +
         static_cast<float>(block_index[1])) *
        block_edge_length;
    const float mesh_z =
        (static_cast<float>(mesh_block->z[i]) * point_conv_factor +
         static_cast<float>(block_index[2])) *
        block_edge_length;
    const ClassVoxelType& voxel =
        class_block.getVoxelByCoordinates({mesh_x, mesh_y, mesh_z});
    const Color color = get_color(voxel);
    mesh_block->r[i] = color.r;
    mesh_block->g[i] = color.g;
    mesh_block->b[i] = color.b;
  }
}

void SingleTsdfVisualizer::updateVisInfos(const SubmapCollection& submaps) {
  // Check whether the same submap collection is being visualized (cached data).
  if (previous_submaps_ != &submaps) {
    reset();
    previous_submaps_ = &submaps;
  }
}

void SingleTsdfVisualizer::setVisualizationMode(
    VisualizationMode visualization_mode) {
  // If there is a new visualization mode recompute the colors and
  // republish everything.
  if (visualization_mode != VisualizationMode::kAll) {
    LOG(WARNING) << "Visualization mode '"
                 << visualizationModeToString(visualization_mode)
                 << "' is not supported, using 'all' instead.";
    visualization_mode_ = VisualizationMode::kAll;
  } else {
    visualization_mode_ = visualization_mode;
  }
  reset();
}

void SingleTsdfVisualizer::setColorMode(ColorMode color_mode) {
  // If there is a new color mode recompute the colors.
  if (color_mode == ColorMode::kChange || color_mode == ColorMode::kSubmaps) {
    LOG(WARNING) << "Color mode '" << colorModeToString(color_mode)
                 << "' is not supported, using 'color' instead.";
    color_mode_ = ColorMode::kColor;
  } else {
    color_mode_ = color_mode;
  }
  reset();
}

}  // namespace panoptic_mapping<|MERGE_RESOLUTION|>--- conflicted
+++ resolved
@@ -56,12 +56,6 @@
 std::vector<voxblox_msgs::MultiMesh> SingleTsdfVisualizer::generateMeshMsgs(
     SubmapCollection* submaps) {
   std::vector<voxblox_msgs::MultiMesh> result;
-<<<<<<< HEAD
-  if (!submaps->submapIdExists(submaps->getActiveFreeSpaceSubmapID())) {
-    LOG(WARNING) << "No map which can be used to extract a mesh from.";
-    return result;
-  }
-=======
 
   // If the freespace map ID is not yet setup (loaded map) assume it's the first
   // submap in the collection.
@@ -69,7 +63,6 @@
     submaps->setActiveFreeSpaceSubmapID(submaps->begin()->getID());
   }
 
->>>>>>> 12d27d62
   // Get the single map.
   Submap& submap =
       *submaps->getSubmapPtr(submaps->getActiveFreeSpaceSubmapID());
