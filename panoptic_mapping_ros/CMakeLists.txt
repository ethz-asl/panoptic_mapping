--- conflicted
+++ resolved
@@ -13,10 +13,6 @@
 cs_add_library(${PROJECT_NAME}
         src/panoptic_mapper.cpp
         src/visualization/submap_visualizer.cpp
-<<<<<<< HEAD
-        src/conversions/ros_params.cpp
-=======
->>>>>>> 536634d9
         src/conversions/ros_component_factory.cpp
         )
 
