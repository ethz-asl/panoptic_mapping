<launch>
<!-- ============ Arguments ============ -->
  <!-- General -->
  <arg name="use_rio" value="false"/>
  <arg name="use_flat" value="true"/>
  <arg name="namespace" default="data"/> 
  
  <!-- Flat Dataset args -->
  <arg name="bag_name" default="/home/lukas/Documents/Datasets/flat_dataset/run2.bag"/> 
  <arg name="bag_play_rate" default="1"/>  <!-- Realtime factor -->
  <arg name="use_sim_time" default="false"/>
  <arg name="use_detectron" default="true"/>
  
  <!-- Rio Dataset args -->
  <arg name="scan_id" default="1"/>
  <arg name="rio_play_rate" default="5"/>  <!-- Hz -->
    
  <!-- Mapper -->
  <arg name="config" default="devel_mapper"/>
<<<<<<< HEAD
  
  <!-- Load maps -->
  <arg name="load_map" default = "true"/>
<!--  <arg name="load_file" default = "/home/lukas/Documents/PanopticMapping/Data/maps/rio/run0.panmap"/>-->
 <arg name="load_file" default = "/home/lukas/Documents/PanopticMapping/Data/evaluations/fixed_resolution/run1_multi.panmap"/>
=======
  <arg name="use_image_input" default = "true"/>
  
  <!-- Load maps -->
  <arg name="load_map" default = "false"/>
  <arg name="load_file" default = "/home/lukas/Documents/PanopticMapping/Data/maps/rio/run0.panmap"/>
>>>>>>> 04b53db9



<!-- ============ Run ============ -->
  <param name="/use_sim_time" value="$(arg use_sim_time)" />
  
  <!-- Play data -->
  <include file="$(find panoptic_mapping_utils)/launch/play_flat_dataset.launch" pass_all_args="true" if="$(arg use_flat)" />
  <include file="$(find panoptic_mapping_utils)/launch/play_rio_dataset.launch" pass_all_args="true" if="$(arg use_rio)" />  
  
  <!-- Mapper -->
  <node name="panoptic_mapper" pkg="panoptic_mapping_ros" type="panoptic_mapper_node" output="screen">
    <!-- Config -->
    <rosparam file="$(find panoptic_mapping_ros)/config/$(arg config).yaml"/>

    <!-- Input -->
    <remap from="color_image_in" to="$(arg namespace)/color_image"/>
    <remap from="depth_image_in" to="$(arg namespace)/depth_image"/>
<!--    <remap from="segmentation_image_in" to="$(arg namespace)/segmentation_image"/>-->
<remap from="segmentation_image_in" to="$(arg namespace)/segmentation_groundtruth"/>
    <remap from="labels_in" to="$(arg namespace)/segmentation_labels"/>
  </node>  
  
  <!-- Map loader -->
  <node name="map_loader" pkg="panoptic_mapping_utils" type="map_loader.py" if="$(arg load_map)">
     <param name="path" value="$(arg load_file)" /> 
     <param name="srv_name" value="/panoptic_mapper/load_map" /> 
     <param name="delay" value="0.25" /> 
  </node>  
  
  <!-- RVIZ Visualization-->
  <node type="rviz" name="rviz" pkg="rviz" args="-d $(find panoptic_mapping_ros)/config/devel_vis.rviz"/>

  <!-- Path visualization -->
  <node name="path_visualizer" pkg="panoptic_mapping_utils" type="path_visualizer.py" output="screen">
    <remap from="~pose_in" to="$(arg namespace)/pose" />
    <param name="use_arrow" value="false" /> 
    <param name="length" value="0.5" />
  </node>

</launch><|MERGE_RESOLUTION|>--- conflicted
+++ resolved
@@ -17,19 +17,12 @@
     
   <!-- Mapper -->
   <arg name="config" default="devel_mapper"/>
-<<<<<<< HEAD
-  
+
   <!-- Load maps -->
   <arg name="load_map" default = "true"/>
 <!--  <arg name="load_file" default = "/home/lukas/Documents/PanopticMapping/Data/maps/rio/run0.panmap"/>-->
  <arg name="load_file" default = "/home/lukas/Documents/PanopticMapping/Data/evaluations/fixed_resolution/run1_multi.panmap"/>
-=======
-  <arg name="use_image_input" default = "true"/>
-  
-  <!-- Load maps -->
-  <arg name="load_map" default = "false"/>
-  <arg name="load_file" default = "/home/lukas/Documents/PanopticMapping/Data/maps/rio/run0.panmap"/>
->>>>>>> 04b53db9
+
 
 
 
