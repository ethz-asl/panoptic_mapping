#include "panoptic_mapping/integrator/projection_interpolators.h"

#include <cmath>
#include <limits>
<<<<<<< HEAD
#include <memory>
#include <string>

namespace panoptic_mapping {

std::unique_ptr<InterpolatorBase> InterpolatorFactory::create(
    const std::string& type) {
  if (type == "nearest") {
    return std::make_unique<InterpolatorNearest>();
  } else if (type == "bilinear") {
    return std::make_unique<InterpolatorBilinear>();
  } else if (type == "adaptive") {
    return std::make_unique<InterpolatorAdaptive>();
  } else if (type == "semantic") {
    return std::make_unique<InterpolatorSemantic>();
  } else {
    LOG(ERROR) << "Unknown interpolator type '" << type << "'.";
    return nullptr;
  }
}
=======

namespace panoptic_mapping {

config_utilities::Factory::Registration<InterpolatorBase, InterpolatorNearest>
    InterpolatorNearest::registration_("nearest");
config_utilities::Factory::Registration<InterpolatorBase, InterpolatorBilinear>
    InterpolatorBilinear::registration_("bilinear");
config_utilities::Factory::Registration<InterpolatorBase, InterpolatorAdaptive>
    InterpolatorAdaptive::registration_("adaptive");
config_utilities::Factory::Registration<InterpolatorBase, InterpolatorSemantic>
    InterpolatorSemantic::registration_("semantic");
>>>>>>> 536634d9

void InterpolatorNearest::computeWeights(float u, float v, int id,
                                         bool* belongs_to_this_submap,
                                         const Eigen::MatrixXf& range_image,
                                         const cv::Mat& id_image) {
  u_ = std::round(u);
  v_ = std::round(v);
  *belongs_to_this_submap = static_cast<int>(id_image.at<uchar>(v_, u_)) == id;
}

float InterpolatorNearest::interpolateDepth(
    const Eigen::MatrixXf& range_image) {
  return range_image(v_, u_);
}

Color InterpolatorNearest::interpolateColor(const cv::Mat& color_image) {
  auto color_bgr = color_image.at<cv::Vec3b>(v_, u_);
  return Color(color_bgr[2], color_bgr[1], color_bgr[0]);
}

void InterpolatorBilinear::computeWeights(float u, float v, int id,
                                          bool* belongs_to_this_submap,
                                          const Eigen::MatrixXf& range_image,
                                          const cv::Mat& id_image) {
  u_ = std::floor(u);
  v_ = std::floor(v);
  float du = u - static_cast<float>(u_);
  float dv = v - static_cast<float>(v_);
  weight_[0] = (1.f - du) * (1.f - dv);
  weight_[1] = (1.f - du) * dv;
  weight_[2] = du * (1.f - dv);
  weight_[3] = du * dv;
  float c1 = static_cast<int>(id_image.at<uchar>(v_, u_)) == id ? 1.f : 0.f;
  float c2 = static_cast<int>(id_image.at<uchar>(v_ + 1, u_)) == id ? 1.f : 0.f;
  float c3 = static_cast<int>(id_image.at<uchar>(v_, u_ + 1)) == id ? 1.f : 0.f;
  float c4 =
      static_cast<int>(id_image.at<uchar>(v_ + 1, u_ + 1)) == id ? 1.f : 0.f;
  *belongs_to_this_submap =
      c1 * weight_[0] + c2 * weight_[1] + c3 * weight_[2] + c4 * weight_[3] >=
      0.5f;
}

float InterpolatorBilinear::interpolateDepth(
    const Eigen::MatrixXf& range_image) {
  return range_image(v_, u_) * weight_[0] +
         range_image(v_ + 1, u_) * weight_[1] +
         range_image(v_, u_ + 1) * weight_[2] +
         range_image(v_ + 1, u_ + 1) * weight_[3];
}

Color InterpolatorBilinear::interpolateColor(const cv::Mat& color_image) {
  Eigen::Vector3f color(0, 0, 0);
  auto c1 = color_image.at<cv::Vec3b>(v_, u_);
  auto c2 = color_image.at<cv::Vec3b>(v_ + 1, u_);
  auto c3 = color_image.at<cv::Vec3b>(v_, u_ + 1);
  auto c4 = color_image.at<cv::Vec3b>(v_ + 1, u_ + 1);
  for (size_t i = 0; i < 3; ++i) {
    color[i] = c1[i] * weight_[0] + c2[i] * weight_[1] + c3[i] * weight_[2] +
               c4[i] * weight_[3];
  }
  return Color(color[2], color[1], color[0]);  // bgr image
}

void InterpolatorAdaptive::computeWeights(float u, float v, int id,
                                          bool* belongs_to_this_submap,
                                          const Eigen::MatrixXf& range_image,
                                          const cv::Mat& id_image) {
  constexpr float max_depth_difference = 0.2;  // m
  u_ = std::floor(u);
  v_ = std::floor(v);
  use_bilinear_ = true;

  // check all labels match
  for (size_t i = 0; i < 4; ++i) {
    if (static_cast<int>(
            id_image.at<uchar>(v_ + v_offset_[i], u_ + u_offset_[i])) != id) {
      use_bilinear_ = false;
      break;
    }
  }

  // check max depth difference
  if (use_bilinear_) {
    float min = std::numeric_limits<float>::max();
    float max = std::numeric_limits<float>::min();
    for (size_t i = 0; i < 4; ++i) {
      float depth = range_image(v_ + v_offset_[i], u_ + u_offset_[i]) > max;
      if (depth > max) {
        max = depth;
      } else if (depth < min) {
        min = depth;
      }
    }
    if (max - min < max_depth_difference) {
      return InterpolatorBilinear::computeWeights(
          u, v, id, belongs_to_this_submap, range_image, id_image);
    }
    use_bilinear_ = false;
  }
  *belongs_to_this_submap =
      static_cast<int>(id_image.at<uchar>(std::round(v), std::round(u))) == id;
}

float InterpolatorAdaptive::interpolateDepth(
    const Eigen::MatrixXf& range_image) {
  if (use_bilinear_) {
    return InterpolatorBilinear::interpolateDepth(range_image);
  }
  return range_image(v_, u_);
}

Color InterpolatorAdaptive::interpolateColor(const cv::Mat& color_image) {
  if (use_bilinear_) {
    return InterpolatorBilinear::interpolateColor(color_image);
  }
  auto color_bgr = color_image.at<cv::Vec3b>(v_, u_);
  return Color(color_bgr[2], color_bgr[1], color_bgr[0]);
}

void InterpolatorSemantic::computeWeights(float u, float v, int id,
                                          bool* belongs_to_this_submap,
                                          const Eigen::MatrixXf& range_image,
                                          const cv::Mat& id_image) {
  u_ = std::floor(u);
  v_ = std::floor(v);
  total_weight_ = 0.f;

  // check all labels
  for (size_t i = 0; i < 4; ++i) {
    if (static_cast<int>(
            id_image.at<uchar>(v_ + v_offset_[i], u_ + u_offset_[i])) == id) {
      weight_[i] = 2.f -
                   std::pow(static_cast<float>(v_) +
                                static_cast<float>(v_offset_[i]) - v,
                            2.f) +
                   std::pow(static_cast<float>(u_) +
                                static_cast<float>(u_offset_[i]) - u,
                            2.f);
      total_weight_ += weight_[i];
    } else {
      weight_[i] = 0.f;
    }
  }
  if (total_weight_ == 0.f) {
    *belongs_to_this_submap = false;
    weight_[0] = 1.f;
    weight_[1] = 1.f;
    weight_[2] = 1.f;
    weight_[3] = 1.f;
    total_weight_ = 4.f;
  } else {
    *belongs_to_this_submap = true;
  }
}

float InterpolatorSemantic::interpolateDepth(
    const Eigen::MatrixXf& range_image) {
  float depth = 0;
  for (size_t i = 0; i < 4; ++i) {
    depth += weight_[i] * range_image(v_ + v_offset_[i], u_ + u_offset_[i]);
  }
  return depth / total_weight_;
}

Color InterpolatorSemantic::interpolateColor(const cv::Mat& color_image) {
  Eigen::Vector3f color(0, 0, 0);
  for (size_t i = 0; i < 4; ++i) {
    auto bgr = color_image.at<cv::Vec3b>(v_ + v_offset_[i], u_ + u_offset_[i]);
    for (size_t j = 0; j < 3; ++j) {
      color[j] += bgr[j] * weight_[i];
    }
  }
  return Color(color[2] / total_weight_, color[1] / total_weight_,
               color[0] / total_weight_);
}

}  // namespace panoptic_mapping<|MERGE_RESOLUTION|>--- conflicted
+++ resolved
@@ -2,28 +2,6 @@
 
 #include <cmath>
 #include <limits>
-<<<<<<< HEAD
-#include <memory>
-#include <string>
-
-namespace panoptic_mapping {
-
-std::unique_ptr<InterpolatorBase> InterpolatorFactory::create(
-    const std::string& type) {
-  if (type == "nearest") {
-    return std::make_unique<InterpolatorNearest>();
-  } else if (type == "bilinear") {
-    return std::make_unique<InterpolatorBilinear>();
-  } else if (type == "adaptive") {
-    return std::make_unique<InterpolatorAdaptive>();
-  } else if (type == "semantic") {
-    return std::make_unique<InterpolatorSemantic>();
-  } else {
-    LOG(ERROR) << "Unknown interpolator type '" << type << "'.";
-    return nullptr;
-  }
-}
-=======
 
 namespace panoptic_mapping {
 
@@ -35,7 +13,6 @@
     InterpolatorAdaptive::registration_("adaptive");
 config_utilities::Factory::Registration<InterpolatorBase, InterpolatorSemantic>
     InterpolatorSemantic::registration_("semantic");
->>>>>>> 536634d9
 
 void InterpolatorNearest::computeWeights(float u, float v, int id,
                                          bool* belongs_to_this_submap,
