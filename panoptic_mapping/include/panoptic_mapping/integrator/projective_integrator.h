#ifndef PANOPTIC_MAPPING_INTEGRATOR_PROJECTIVE_INTEGRATOR_H_
#define PANOPTIC_MAPPING_INTEGRATOR_PROJECTIVE_INTEGRATOR_H_

#include <memory>
#include <mutex>
#include <string>
<<<<<<< HEAD
#include <vector>

=======
#include <thread>
#include <vector>

#include "panoptic_mapping/3rd_party/config_utilities.hpp"
>>>>>>> 536634d9
#include "panoptic_mapping/core/common.h"
#include "panoptic_mapping/integrator/integrator_base.h"
#include "panoptic_mapping/integrator/projection_interpolators.h"

namespace panoptic_mapping {

/**
 * Allocate blocks based on the image and project all visible blocks into the
 * image for updates.
 */
class ProjectiveIntegrator : public IntegratorBase {
 public:
<<<<<<< HEAD
  struct Config {
    int verbosity = 2;
=======
  struct Config : public config_utilities::Config<Config> {
    int verbosity = 4;
>>>>>>> 536634d9

    // camera settings  [px]
    int width = 640;
    int height = 480;
    float vx = 320;
    float vy = 240;
    float focal_length = 320;

    // integration params
    float max_range = 5;    // m
    float min_range = 0.1;  // m
    bool use_weight_dropoff = true;
    bool use_constant_weight = false;
    bool foreign_rays_clear = true;  // observations of object B can clear
<<<<<<< HEAD
                                     // spcae in object A
=======
    // spcae in object A
>>>>>>> 536634d9
    float sparsity_compensation_factor = 1.0;
    float max_weight = 1e5;
    std::string interpolation_method;  // nearest, bilinear, adaptive, semantic

    // system params
<<<<<<< HEAD
    int integration_threads = 0;

    [[nodiscard]] Config isValid() const;
=======
    int integration_threads = std::thread::hardware_concurrency();

   protected:
    void setupParamsAndPrinting() override;
    void checkParams() const override;
>>>>>>> 536634d9
  };

  explicit ProjectiveIntegrator(const Config& config);
  ~ProjectiveIntegrator() override = default;

  void processImages(SubmapCollection* submaps, const Transformation& T_M_C,
                     const cv::Mat& depth_image, const cv::Mat& color_image,
                     const cv::Mat& id_image) override;

 protected:
<<<<<<< HEAD
  // components
  const Config config_;
  std::unique_ptr<InterpolatorBase> interpolator_;
=======
  class ThreadSafeIndexGetter {
   public:
    explicit ThreadSafeIndexGetter(std::vector<int> indices);
    bool getNextIndex(int* index);

   private:
    std::mutex mutex_;
    std::vector<int> indices_;
    size_t current_index_;
  };

  // Components.
  const Config config_;
  std::vector<std::unique_ptr<InterpolatorBase>>
      interpolators_;  // one for each thread.
>>>>>>> 536634d9

  // Cached data.
  Eigen::MatrixXf range_image_;
  float max_range_in_image_;

<<<<<<< HEAD
  // cached data
  std::vector<Point> view_frustum_;  // top, right, bottom, left plane normals

  // methods
  void allocateNewBlocks(SubmapCollection* submaps, const Transformation& T_M_C,
                         const cv::Mat& depth_image, const cv::Mat& id_image);

  void findVisibleBlocks(const Submap& submap, const Transformation& T_M_C,
                         voxblox::BlockIndexList* block_list);

  void updateSubmap(const voxblox::BlockIndexList& block_indices,
                    Submap* submap, const Transformation& T_M_C,
                    const cv::Mat& color_image, const cv::Mat& id_image);

  void updateTsdfBlock(const voxblox::BlockIndex& index, Submap* submap,
                       const Transformation& T_M_C, const cv::Mat& color_image,
                       const cv::Mat& id_image);

  bool computeVoxelDistanceAndWeight(
      float* sdf, float* weight, bool* point_belongs_to_this_submap,
      const Point& p_C, const cv::Mat& color_image, const cv::Mat& id_image,
      int submap_id, float truncation_distance, float voxel_size);
=======
  // Precomputed stored values.
  std::vector<Point> view_frustum_;  // top, right, bottom, left plane normals

  // Methods.
  void allocateNewBlocks(SubmapCollection* submaps, const Transformation& T_M_C,
                         const cv::Mat& depth_image, const cv::Mat& id_image);

  bool submapIsInViewFrustum(const Submap& submap,
                             const Transformation& T_M_C) const;

  bool blockIsInViewFrustum(const Point& center_point_C,
                            float block_diag_half) const;

  void findVisibleBlocks(const Submap& submap, const Transformation& T_M_C,
                         voxblox::BlockIndexList* block_list) const;

  void updateSubmap(Submap* submap, InterpolatorBase* interpolator,
                    const voxblox::BlockIndexList& block_indices,
                    const Transformation& T_M_C, const cv::Mat& color_image,
                    const cv::Mat& id_image) const;

  void updateTsdfBlock(Submap* submap, InterpolatorBase* interpolator,
                       const voxblox::BlockIndex& block_index,
                       const Transformation& T_M_C, const cv::Mat& color_image,
                       const cv::Mat& id_image) const;

  bool computeVoxelDistanceAndWeight(
      float* sdf, float* weight, bool* point_belongs_to_this_submap,
      InterpolatorBase* interpolator, const Point& p_C,
      const cv::Mat& color_image, const cv::Mat& id_image, int submap_id,
      float truncation_distance, float voxel_size,
      bool is_free_space_submap) const;
>>>>>>> 536634d9
};

}  // namespace panoptic_mapping

#endif  // PANOPTIC_MAPPING_INTEGRATOR_PROJECTIVE_INTEGRATOR_H_<|MERGE_RESOLUTION|>--- conflicted
+++ resolved
@@ -4,15 +4,10 @@
 #include <memory>
 #include <mutex>
 #include <string>
-<<<<<<< HEAD
-#include <vector>
-
-=======
 #include <thread>
 #include <vector>
 
 #include "panoptic_mapping/3rd_party/config_utilities.hpp"
->>>>>>> 536634d9
 #include "panoptic_mapping/core/common.h"
 #include "panoptic_mapping/integrator/integrator_base.h"
 #include "panoptic_mapping/integrator/projection_interpolators.h"
@@ -25,13 +20,8 @@
  */
 class ProjectiveIntegrator : public IntegratorBase {
  public:
-<<<<<<< HEAD
-  struct Config {
-    int verbosity = 2;
-=======
   struct Config : public config_utilities::Config<Config> {
     int verbosity = 4;
->>>>>>> 536634d9
 
     // camera settings  [px]
     int width = 640;
@@ -46,27 +36,17 @@
     bool use_weight_dropoff = true;
     bool use_constant_weight = false;
     bool foreign_rays_clear = true;  // observations of object B can clear
-<<<<<<< HEAD
-                                     // spcae in object A
-=======
     // spcae in object A
->>>>>>> 536634d9
     float sparsity_compensation_factor = 1.0;
     float max_weight = 1e5;
     std::string interpolation_method;  // nearest, bilinear, adaptive, semantic
 
     // system params
-<<<<<<< HEAD
-    int integration_threads = 0;
-
-    [[nodiscard]] Config isValid() const;
-=======
     int integration_threads = std::thread::hardware_concurrency();
 
    protected:
     void setupParamsAndPrinting() override;
     void checkParams() const override;
->>>>>>> 536634d9
   };
 
   explicit ProjectiveIntegrator(const Config& config);
@@ -77,11 +57,6 @@
                      const cv::Mat& id_image) override;
 
  protected:
-<<<<<<< HEAD
-  // components
-  const Config config_;
-  std::unique_ptr<InterpolatorBase> interpolator_;
-=======
   class ThreadSafeIndexGetter {
    public:
     explicit ThreadSafeIndexGetter(std::vector<int> indices);
@@ -97,36 +72,11 @@
   const Config config_;
   std::vector<std::unique_ptr<InterpolatorBase>>
       interpolators_;  // one for each thread.
->>>>>>> 536634d9
 
   // Cached data.
   Eigen::MatrixXf range_image_;
   float max_range_in_image_;
 
-<<<<<<< HEAD
-  // cached data
-  std::vector<Point> view_frustum_;  // top, right, bottom, left plane normals
-
-  // methods
-  void allocateNewBlocks(SubmapCollection* submaps, const Transformation& T_M_C,
-                         const cv::Mat& depth_image, const cv::Mat& id_image);
-
-  void findVisibleBlocks(const Submap& submap, const Transformation& T_M_C,
-                         voxblox::BlockIndexList* block_list);
-
-  void updateSubmap(const voxblox::BlockIndexList& block_indices,
-                    Submap* submap, const Transformation& T_M_C,
-                    const cv::Mat& color_image, const cv::Mat& id_image);
-
-  void updateTsdfBlock(const voxblox::BlockIndex& index, Submap* submap,
-                       const Transformation& T_M_C, const cv::Mat& color_image,
-                       const cv::Mat& id_image);
-
-  bool computeVoxelDistanceAndWeight(
-      float* sdf, float* weight, bool* point_belongs_to_this_submap,
-      const Point& p_C, const cv::Mat& color_image, const cv::Mat& id_image,
-      int submap_id, float truncation_distance, float voxel_size);
-=======
   // Precomputed stored values.
   std::vector<Point> view_frustum_;  // top, right, bottom, left plane normals
 
@@ -159,7 +109,6 @@
       const cv::Mat& color_image, const cv::Mat& id_image, int submap_id,
       float truncation_distance, float voxel_size,
       bool is_free_space_submap) const;
->>>>>>> 536634d9
 };
 
 }  // namespace panoptic_mapping
